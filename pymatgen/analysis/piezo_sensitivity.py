--- conflicted
+++ resolved
@@ -1,11 +1,6 @@
 from pymatgen.core.tensors import Tensor
 from pymatgen.symmetry import site_symmetries as ss
 from pymatgen.analysis.piezo import PiezoTensor
-<<<<<<< HEAD
-import numpy as np
-import warnings
-from pymatgen.symmetry.analyzer import SpacegroupAnalyzer as sga
-=======
 import pymatgen.io.phonopy
 
 import numpy as np
@@ -13,7 +8,6 @@
 from pymatgen.symmetry.analyzer import SpacegroupAnalyzer as sga
 from phonopy.harmonic import dynmat_to_fc as dyntofc
 
->>>>>>> b34f4d3f
 try:
     from phonopy import Phonopy
     from phonopy.structure.atoms import PhonopyAtoms
@@ -44,15 +38,7 @@
             input_matrix (Nx3x3 array-like): the Nx3x3 array-like
                 representing the born effective charge tensor
         """
-<<<<<<< HEAD
-        obj = super(Tensor, cls).__new__(cls, input_array, check_rank=4)
-        # if not (np.sum(obj)) < tol).all():
-        #     warnings.warn("Input born effective charge tensor does "
-        #                   "not satisfy charge neutrality")
-        return obj.view(cls)
-
-    def get_BEC_IST_operations(struc, bec, pointops,eigtol = 1e-05, opstol = 1e-03):
-=======
+
         self.structure = structure
         self.bec = bec
         self.pointops = pointops
@@ -64,27 +50,15 @@
     def get_BEC_IST_operations(self, eigtol = 1e-05, opstol = 1e-03):
         bec = self.bec
         struc = self.structure
->>>>>>> b34f4d3f
         ops = sga(struc).get_symmetry_operations(cartesian = True)
         uniquepointops = [] 
         for i in range(len(ops)):
             uniquepointops.append(ops[i])
-        
-<<<<<<< HEAD
-        for i in range(len(pointops)):
-            for j in range(len(pointops[i])):
-                if pointops[i][j] not in uniquepointops:
-                    uniquepointops.append(pointops[i][j])
-                
-        structure = phonopy.get_phonopy_structure(struc)
-
-        pnstruc = pn.Phonopy(structure, np.eye(3), np.eye(3))
-        supercell = pnstruc.get_supercell()
-        primitive = pnstruc.get_primitive()
-
-        
-        converter = dyntofc.DynmatToForceConstants(primitive, supercell)
-        pnstruc.set_force_constants(fcm)
+
+        for i in range(len(self.pointops)):
+            for j in range(len(self.pointops[i])):
+                if self.pointops[i][j] not in uniquepointops:
+                    uniquepointops.append(self.pointops[i][j])
          
         passed = []
         relations = []
@@ -111,23 +85,122 @@
 
             good = 0
             for j in range(len(uniquepointops)):
-                new = uniquepointops[j].transform_tensor(bec[relations[i][1]])
+                new = uniquepointops[j].transform_tensor(self.bec[relations[i][1]])
                 
                 ## Check the matrix it references
-                if np.allclose(new, bec[relations[i][0]], atol = opstol):
+                if np.allclose(new, self.bec[relations[i][0]], atol = opstol):
                     BEC_IST_operations[i][2].append(uniquepointops[j])
 
-        
-        return BEC_IST_operations
+        self.BEC_operations = BEC_IST_operations
 
                         
 
-    def get_rand_BEC(struc, symops, BEC_operations, max_charge=1):
-=======
+    def get_rand_BEC(self, max_charge=1):
+        """
+        Generate a random born effective charge tensor which obeys a structure's 
+        symmetry and the acoustic sum rule
+
+        Args:
+            struc (pymatgen structure): 
+            symops: point symmetry operations of each atomic site
+            BEC_operations: list of operations which map atomic sites onto each other
+            max_charge (float): maximum born effective charge value
+
+        Return:
+            BornEffectiveChargeTensor object
+        """
+
+        struc = self.structure
+        symstruc = sga(struc)
+        symstruc = symstruc.get_symmetrized_structure()
+        
+        
+        l = len(struc)
+        BEC = np.zeros((l,3,3))
+        primsites = []
+        for i in range(len(self.BEC_operations)):
+            if self.BEC_operations[i][0] == self.BEC_operations[i][1]:
+                temp_tensor = Tensor(np.random.rand(3,3)-0.5)         
+                temp_tensor = sum([temp_tensor.transform(symm_op) for symm_op in self.pointops[i]]) \
+                    /len(self.pointops[i])
+                BEC[i] = temp_tensor
+            else: 
+                tempfcm = np.zeros([3,3])
+                for j in range(len(self.BEC_operations[i][2])):
+
+                    tempfcm += self.BEC_operations[i][2][j].transform_tensor(BEC[self.BEC_operations[i][1]])
+                BEC[self.BEC_operations[i][0]] = tempfcm
+                if len(self.BEC_operations[i][2]) != 0:
+                    BEC[self.BEC_operations[i][0]] = BEC[self.BEC_operations[i][0]]/len(self.BEC_operations[i][2])
+        
+    #     Enforce Acoustic Sum
+        disp_charge = np.einsum("ijk->jk",BEC)/l
+        add = np.zeros([l,3,3])
+        
+        for i in range(len(self.BEC_operations)):  
+            
+            if self.BEC_operations[i][0] == self.BEC_operations[i][1]:
+                temp_tensor = Tensor(disp_charge)
+                temp_tensor = sum([temp_tensor.transform(symm_op) for symm_op in self.pointops[i]]) \
+                    /len(self.pointops[i])
+                add[self.BEC_operations[i][0]] = temp_tensor
+            else: 
+                temp_tensor = np.zeros([3,3])
+                for j in range(len(self.BEC_operations[i][2])):
+
+                    temp_tensor += self.BEC_operations[i][2][j].transform_tensor(add[self.BEC_operations[i][1]])
+                
+                add[self.BEC_operations[i][0]] = temp_tensor
+                
+                if len(self.BEC_operations[i][2]) != 0:
+                    add[self.BEC_operations[i][0]] = add[self.BEC_operations[i][0]]/len(self.BEC_operations[i][2])
+            
+        BEC = BEC - add
+         
+
+        return BEC*max_charge
+
+
+class InternalStrainTensor:
+    """
+    This class describes the Nx3x3x3 born effective charge tensor
+    """
+
+    def __init__(self, structure, ist, pointops,  tol=1e-3):
+        """
+        Create an InternalStrainTensor object.  The constructor throws an error if
+        the shape of the input_matrix argument is not Nx3x3x3, i. e. in true
+        tensor notation. Note that the constructor uses __new__ rather than
+        __init__ according to the standard method of subclassing numpy
+        ndarrays.
+
+        Args:
+            input_matrix (Nx3x3x3 array-like): the Nx3x3x3 array-like
+                representing the internal strain tensor
+        """
+
+        self.structure = structure
+        self.ist = ist
+        self.pointops = pointops
+        self.IST_operations = None 
+
+        obj = self.ist
+        if not (obj - np.transpose(obj, (0, 1, 3, 2)) < tol).all():
+            warnings.warn("Input internal strain tensor does "
+                          "not satisfy standard symmetries")
+
+    def get_BEC_IST_operations(self, bec, eigtol = 1e-05, opstol = 1e-03):
+        struc = self.structure
+        ops = sga(struc).get_symmetry_operations(cartesian = True)
+        uniquepointops = [] 
+        for i in range(len(ops)):
+            uniquepointops.append(ops[i])
+        
         for i in range(len(self.pointops)):
             for j in range(len(self.pointops[i])):
                 if self.pointops[i][j] not in uniquepointops:
                     uniquepointops.append(self.pointops[i][j])
+                
          
         passed = []
         relations = []
@@ -151,250 +224,6 @@
             good = 0
             BEC_IST_operations.append(relations[i])
             BEC_IST_operations[i].append([])
-
-            good = 0
-            for j in range(len(uniquepointops)):
-                new = uniquepointops[j].transform_tensor(self.bec[relations[i][1]])
-                
-                ## Check the matrix it references
-                if np.allclose(new, self.bec[relations[i][0]], atol = opstol):
-                    BEC_IST_operations[i][2].append(uniquepointops[j])
-
-        self.BEC_operations = BEC_IST_operations
-
-                        
-
-    def get_rand_BEC(self, max_charge=1):
->>>>>>> b34f4d3f
-        """
-        Generate a random born effective charge tensor which obeys a structure's 
-        symmetry and the acoustic sum rule
-
-        Args:
-            struc (pymatgen structure): 
-            symops: point symmetry operations of each atomic site
-            BEC_operations: list of operations which map atomic sites onto each other
-            max_charge (float): maximum born effective charge value
-
-        Return:
-            BornEffectiveChargeTensor object
-        """
-<<<<<<< HEAD
-=======
-        struc = self.structure
->>>>>>> b34f4d3f
-        symstruc = sga(struc)
-        symstruc = symstruc.get_symmetrized_structure()
-        
-        
-        l = len(struc)
-        BEC = np.zeros((l,3,3))
-        primsites = []
-<<<<<<< HEAD
-        for i in range(len(BEC_operations)):
-            if BEC_operations[i][0] == BEC_operations[i][1]:
-                temp_tensor = Tensor(np.random.rand(3,3)-0.5)         
-                temp_tensor = sum([temp_tensor.transform(symm_op) for symm_op in symops[i]]) \
-                    /len(symops[i])
-                BEC[i] = temp_tensor
-            else: 
-                tempfcm = np.zeros([3,3])
-                for j in range(len(BEC_operations[i][2])):
-
-                    tempfcm += BEC_operations[i][2][j].transform_tensor(BEC[BEC_operations[i][1]])
-                BEC[BEC_operations[i][0]] = tempfcm
-                if len(BEC_operations[i][2]) != 0:
-                    BEC[BEC_operations[i][0]] = BEC[BEC_operations[i][0]]/len(BEC_operations[i][2])
-=======
-        for i in range(len(self.BEC_operations)):
-            if self.BEC_operations[i][0] == self.BEC_operations[i][1]:
-                temp_tensor = Tensor(np.random.rand(3,3)-0.5)         
-                temp_tensor = sum([temp_tensor.transform(symm_op) for symm_op in self.pointops[i]]) \
-                    /len(self.pointops[i])
-                BEC[i] = temp_tensor
-            else: 
-                tempfcm = np.zeros([3,3])
-                for j in range(len(self.BEC_operations[i][2])):
-
-                    tempfcm += self.BEC_operations[i][2][j].transform_tensor(BEC[self.BEC_operations[i][1]])
-                BEC[self.BEC_operations[i][0]] = tempfcm
-                if len(self.BEC_operations[i][2]) != 0:
-                    BEC[self.BEC_operations[i][0]] = BEC[self.BEC_operations[i][0]]/len(self.BEC_operations[i][2])
->>>>>>> b34f4d3f
-        
-    #     Enforce Acoustic Sum
-        disp_charge = np.einsum("ijk->jk",BEC)/l
-        add = np.zeros([l,3,3])
-        
-<<<<<<< HEAD
-        for i in range(len(BEC_operations)):  
-            
-            if BEC_operations[i][0] == BEC_operations[i][1]:
-                temp_tensor = Tensor(disp_charge)
-                temp_tensor = sum([temp_tensor.transform(symm_op) for symm_op in symops[i]]) \
-                    /len(symops[i])
-                add[BEC_operations[i][0]] = temp_tensor
-            else: 
-                temp_tensor = np.zeros([3,3])
-                for j in range(len(BEC_operations[i][2])):
-
-                    temp_tensor += BEC_operations[i][2][j].transform_tensor(add[BEC_operations[i][1]])
-                
-                add[BEC_operations[i][0]] = temp_tensor
-                
-                if len(BEC_operations[i][2]) != 0:
-                    add[BEC_operations[i][0]] = add[BEC_operations[i][0]]/len(BEC_operations[i][2])
-            
-            BEC = BEC - add
-         
-
-        return BornEffectiveChargeTensor(BEC*max_charge)
-
-
-
-=======
-        for i in range(len(self.BEC_operations)):  
-            
-            if self.BEC_operations[i][0] == self.BEC_operations[i][1]:
-                temp_tensor = Tensor(disp_charge)
-                temp_tensor = sum([temp_tensor.transform(symm_op) for symm_op in self.pointops[i]]) \
-                    /len(self.pointops[i])
-                add[self.BEC_operations[i][0]] = temp_tensor
-            else: 
-                temp_tensor = np.zeros([3,3])
-                for j in range(len(self.BEC_operations[i][2])):
-
-                    temp_tensor += self.BEC_operations[i][2][j].transform_tensor(add[self.BEC_operations[i][1]])
-                
-                add[self.BEC_operations[i][0]] = temp_tensor
-                
-                if len(self.BEC_operations[i][2]) != 0:
-                    add[self.BEC_operations[i][0]] = add[self.BEC_operations[i][0]]/len(self.BEC_operations[i][2])
-            
-        BEC = BEC - add
-         
-
-        return BEC*max_charge
-
-
-
->>>>>>> b34f4d3f
-
-class InternalStrainTensor:
-    """
-    This class describes the Nx3x3x3 born effective charge tensor
-    """
-
-    def __init__(self, structure, ist, pointops,  tol=1e-3):
-        """
-        Create an InternalStrainTensor object.  The constructor throws an error if
-        the shape of the input_matrix argument is not Nx3x3x3, i. e. in true
-        tensor notation. Note that the constructor uses __new__ rather than
-        __init__ according to the standard method of subclassing numpy
-        ndarrays.
-
-        Args:
-            input_matrix (Nx3x3x3 array-like): the Nx3x3x3 array-like
-                representing the internal strain tensor
-        """
-<<<<<<< HEAD
-        obj = super(Tensor, cls).__new__(cls, input_array, check_rank=4)
-        if not (obj - np.transpose(obj, (0, 1, 3, 2)) < tol).all():
-            warnings.warn("Input internal strain tensor does "
-                          "not satisfy standard symmetries")
-        return obj.view(cls)
-
-    def get_BEC_IST_operations(struc, bec, pointops,eigtol = 1e-05, opstol = 1e-03):
-=======
-
-        self.structure = structure
-        self.ist = ist
-        self.pointops = pointops
-        self.IST_operations = None 
-
-        obj = self.ist
-        if not (obj - np.transpose(obj, (0, 1, 3, 2)) < tol).all():
-            warnings.warn("Input internal strain tensor does "
-                          "not satisfy standard symmetries")
-
-    def get_BEC_IST_operations(self, bec, eigtol = 1e-05, opstol = 1e-03):
-        struc = self.structure
->>>>>>> b34f4d3f
-        ops = sga(struc).get_symmetry_operations(cartesian = True)
-        uniquepointops = [] 
-        for i in range(len(ops)):
-            uniquepointops.append(ops[i])
-        
-<<<<<<< HEAD
-        for i in range(len(pointops)):
-            for j in range(len(pointops[i])):
-                if pointops[i][j] not in uniquepointops:
-                    uniquepointops.append(pointops[i][j])
-                
-        structure = phonopy.get_phonopy_structure(struc)
-
-        pnstruc = pn.Phonopy(structure, np.eye(3), np.eye(3))
-        supercell = pnstruc.get_supercell()
-        primitive = pnstruc.get_primitive()
-
-        
-        converter = dyntofc.DynmatToForceConstants(primitive, supercell)
-        pnstruc.set_force_constants(fcm)
-         
-        passed = []
-        relations = []
-        for i in range(len(bec)):
-            unique = 1
-            eig1, vecs1 = np.linalg.eig(bec[i])
-            index = np.argsort(eig1)
-            neweig = np.real([eig1[index[0]],eig1[index[1]],eig1[index[2]]])
-            for k in range(len(passed)):
-
-                if np.allclose(neweig, passed[k][1], atol = eigtol):
-                    relations.append([i,k])
-                    unique = 0 
-                    passed.append([i,passed[k][0], neweig])
-                    break
-            if unique == 1:
-                relations.append([i, i])
-                passed.append([i, neweig])
-        BEC_IST_operations = []
-        for i in range(len(relations)):
-            good = 0
-            BEC_IST_operations.append(relations[i])
-            BEC_IST_operations[i].append([])
-
-=======
-        for i in range(len(self.pointops)):
-            for j in range(len(self.pointops[i])):
-                if self.pointops[i][j] not in uniquepointops:
-                    uniquepointops.append(self.pointops[i][j])
-                
-         
-        passed = []
-        relations = []
-        for i in range(len(bec)):
-            unique = 1
-            eig1, vecs1 = np.linalg.eig(bec[i])
-            index = np.argsort(eig1)
-            neweig = np.real([eig1[index[0]],eig1[index[1]],eig1[index[2]]])
-            for k in range(len(passed)):
-
-                if np.allclose(neweig, passed[k][1], atol = eigtol):
-                    relations.append([i,k])
-                    unique = 0 
-                    passed.append([i,passed[k][0], neweig])
-                    break
-            if unique == 1:
-                relations.append([i, i])
-                passed.append([i, neweig])
-        BEC_IST_operations = []
-        for i in range(len(relations)):
-            good = 0
-            BEC_IST_operations.append(relations[i])
-            BEC_IST_operations[i].append([])
-
->>>>>>> b34f4d3f
             good = 0
             for j in range(len(uniquepointops)):
                 new = uniquepointops[j].transform_tensor(bec[relations[i][1]])
@@ -403,16 +232,10 @@
                 if np.allclose(new, bec[relations[i][0]], atol = opstol):
                     BEC_IST_operations[i][2].append(uniquepointops[j])
 
-<<<<<<< HEAD
-        
-        return BEC_IST_operations    
-
-    def get_rand_IST(struc, symops, IST_operations, max_force=1):
-=======
+
         self.IST_operations = BEC_IST_operations    
 
     def get_rand_IST(self, max_force=1):
->>>>>>> b34f4d3f
         """
         Generate a random internal strain tensor which obeys a structure's 
         symmetry and the acoustic sum rule
@@ -426,10 +249,8 @@
         Return:
             InternalStrainTensor object
         """
-<<<<<<< HEAD
-=======
+
         struc = self.structure
->>>>>>> b34f4d3f
         symstruc = sga(struc)
         symstruc = symstruc.get_symmetrized_structure()
         
@@ -437,31 +258,7 @@
         l = len(struc)
         IST = np.zeros((l,3,3,3))
         primsites = []
-<<<<<<< HEAD
-        for i in range(len(IST_operations)):
-            if IST_operations[i][0] == IST_operations[i][1]:
-                temp_tensor = Tensor(np.random.rand(3,3,3)-0.5) 
-                for dim in range(3):
-                    temp_tensor[dim] = (temp_tensor[dim]+temp_tensor[dim].T)/2
-                temp_tensor = sum([temp_tensor.transform(symm_op) for symm_op in symops[i]]) \
-                    /len(symops[i])
-                IST[IST_operations[i][0]] = temp_tensor
-            else: 
-                temp_tensor = np.zeros([3,3,3])
-                for j in range(len(IST_operations[i][2])):
-
-                    temp_tensor += IST_operations[i][2][j].transform_tensor(IST[IST_operations[i][1]])
-                
-                IST[IST_operations[i][0]] = temp_tensor
-                if len(IST_operations[i][2]) != 0:
-                    IST[IST_operations[i][0]] = IST[IST_operations[i][0]]/len(IST_operations[i][2])
-        
-        return IST*max_force
-
-
-
-class ForceConstantMatrix(Tensor):
-=======
+
         for i in range(len(self.IST_operations)):
             if self.IST_operations[i][0] == self.IST_operations[i][1]:
                 temp_tensor = Tensor(np.random.rand(3,3,3)-0.5) 
@@ -485,7 +282,6 @@
 
 
 class ForceConstantMatrix:
->>>>>>> b34f4d3f
     """
     This class describes the NxNx3x3 born effective charge tensor
     """
@@ -502,10 +298,6 @@
             input_matrix (NxNx3x3 array-like): the NxNx3x3 array-like
                 representing the force constant matrix
         """
-<<<<<<< HEAD
-        obj = super(Tensor, cls).__new__(cls, input_array, check_rank=3)
-=======
->>>>>>> b34f4d3f
 
         self.structure = structure
         self.fcm = fcm 
@@ -513,31 +305,14 @@
         self.sharedops = sharedops
         self.FCM_operations = None
 
-<<<<<<< HEAD
-    def get_FCM_operations(struc, fcm, pointops,eigtol = 1e-05, opstol = 1e-05):
-=======
+
     def get_FCM_operations(self, eigtol = 1e-05, opstol = 1e-05):
         struc = self.structure
->>>>>>> b34f4d3f
         ops = sga(struc).get_symmetry_operations(cartesian = True)
         uniquepointops = [] 
         for i in range(len(ops)):
             uniquepointops.append(ops[i])
         
-<<<<<<< HEAD
-        for i in range(len(pointops)):
-            for j in range(len(pointops[i])):
-                if pointops[i][j] not in uniquepointops:
-                    uniquepointops.append(pointops[i][j])
-                
-        dyn = fcm
-        passed = []
-        relations = []
-        for i in range(len(dyn)):
-            for j in range(i, len(dyn)):
-                unique = 1
-                eig1, vecs1 = np.linalg.eig(dyn[i][j])
-=======
         for i in range(len(self.pointops)):
             for j in range(len(self.pointops[i])):
                 if self.pointops[i][j] not in uniquepointops:
@@ -549,7 +324,6 @@
             for j in range(i, len(self.fcm)):
                 unique = 1
                 eig1, vecs1 = np.linalg.eig(self.fcm[i][j])
->>>>>>> b34f4d3f
                 index = np.argsort(eig1)
                 neweig = np.real([eig1[index[0]],eig1[index[1]],eig1[index[2]]])
                 
@@ -566,82 +340,6 @@
             good = 0
             FCM_operations.append(relations[i])
             FCM_operations[i].append([])
-<<<<<<< HEAD
-
-            good = 0
-            for j in range(len(uniquepointops)):
-                new = uniquepointops[j].transform_tensor(dyn[relations[i][2]][relations[i][3]])
-                
-                if np.allclose(new, dyn[relations[i][0]][relations[i][1]], atol = opstol):
-                    FCM_operations[i][4].append(uniquepointops[j])
-                    good = 1
-            if relations[i][0] == relations[i][3] and relations[i][1] == relations[i][2]:
-                good = 1
-            if relations[i][0] == relations[i][2] and relations[i][1] == relations[i][3]:
-                good = 1
-            if good == 0:
-                FCM_operations[i] = [relations[i][0], relations[i][1], relations[i][3], relations[i][2]]
-                FCM_operations[i].append([])
-                for j in range(len(uniquepointops)):
-                    new = uniquepointops[j].transform_tensor(dyn[relations[i][2]][relations[i][3]])
-                    if np.allclose(new.T, dyn[relations[i][0]][relations[i][1]], atol = opstol):
-                        FCM_operations[i][4].append(uniquepointops[j])
-            
-        return FCM_operations
-
-                    
-
-    def get_new_FCM(struc, sharedops, operations, max_force = 1):
-        # set max force in reciprocal space
-        numsites = len(struc.sites)
-        D = (1/max_force)*2*(np.ones([numsites*3, numsites*3]))
-        for i in range(len(operations)):
-            same = 0
-            transpose = 0
-            if operations[i][0] == operations[i][1] and operations[i][0] == operations[i][2] and operations[i][0] == operations[i][3]:
-                same = 1
-            if operations[i][0] == operations[i][3] and operations[i][1] == operations[i][2]:
-                transpose = 1
-            if transpose ==0 and same == 0:
-                D[3*operations[i][0]:3*operations[i][0]+3, 3*operations[i][1]:3*operations[i][1]+3] = np.zeros([3,3])
-                D[3*operations[i][1]:3*operations[i][1]+3, 3*operations[i][0]:3*operations[i][0]+3] = np.zeros([3,3])
-
-                for j in range(len(operations[i][4])):
-
-                    tempfcm = D[3*operations[i][2]:3*operations[i][2]+3, 3*operations[i][3]:3*operations[i][3]+3]
-                    tempfcm = operations[i][4][j].transform_tensor(tempfcm)
-                    D[3*operations[i][0]:3*operations[i][0]+3, 3*operations[i][1]:3*operations[i][1]+3] += tempfcm
-
-                if len(operations[i][4]) != 0:
-                    D[3*operations[i][0]:3*operations[i][0]+3, 3*operations[i][1]:3*operations[i][1]+3] =\
-                        D[3*operations[i][0]:3*operations[i][0]+3, 3*operations[i][1]:3*operations[i][1]+3]/len(operations[i][4])
-                
-                D[3*operations[i][1]:3*operations[i][1]+3, 3*operations[i][0]:3*operations[i][0]+3] = \
-                D[3*operations[i][0]:3*operations[i][0]+3, 3*operations[i][1]:3*operations[i][1]+3].T
-                continue
-            else:
-                temp_tensor = Tensor(np.random.rand(3,3)-0.5)*max_force
-
-                temp_tensor_sum = sum([temp_tensor.transform(symm_op) for symm_op in \
-                                       sharedops[operations[i][0]][operations[i][1]]])
-                temp_tensor_sum = temp_tensor_sum/(len(sharedops[operations[i][0]][operations[i][1]]))
-                if operations[i][0] != operations[i][1]:
-                    for pair in range(len(operations[i][4])):
-
-                        temp_tensor2 = temp_tensor_sum.T
-                        temp_tensor2 = operations[i][4][pair].transform_tensor(temp_tensor2)
-                        temp_tensor_sum = (temp_tensor_sum + temp_tensor2)/2
-                        
-                else:
-                    temp_tensor_sum = (temp_tensor_sum + temp_tensor_sum.T)/2
-
-                D[3*operations[i][0]:3*operations[i][0]+3, 3*operations[i][1]:3*operations[i][1]+3] = temp_tensor_sum
-                D[3*operations[i][1]:3*operations[i][1]+3, 3*operations[i][0]:3*operations[i][0]+3] = temp_tensor_sum.T
-                
-
-        return D
-    def get_symmetrized_FCM(fcm, operations, sharedops, max_force = 1):
-=======
 
             good = 0
             for j in range(len(uniquepointops)):
@@ -720,7 +418,6 @@
 
         return D
     def get_symmetrized_FCM(self, unsymmetrized_fcm, max_force = 1):
->>>>>>> b34f4d3f
         """
         Generate a symmeterized force constant matrix from an unsymmeterized matrix
 
@@ -736,16 +433,10 @@
         """
 
         # set max force in reciprocal space
-<<<<<<< HEAD
-        numsites = int(len(fcm/3))
-        D = fcm
-        passed = []
-=======
 
         operations = self.FCM_operations
         numsites = len(self.structure)
         D = unsymmetrized_fcm
->>>>>>> b34f4d3f
         for i in range(len(operations)):
             same = 0
             transpose = 0
@@ -798,12 +489,7 @@
 
         return(D)
 
-
-<<<<<<< HEAD
-    def get_stable_FCM(fcm, struc, operations, sharedops, asum = 10):
-=======
     def get_stable_FCM(self, fcm, fcmasum = 10):
->>>>>>> b34f4d3f
         
         """
         Generate a symmeterized force constant matrix 
@@ -823,21 +509,14 @@
             numpy array representing the force constant matrix
         """
 
-<<<<<<< HEAD
-        numsites = int(len(fcm)/3)
-=======
         numsites = len(self.structure)
->>>>>>> b34f4d3f
         check = 0
         count = 0
         # fcm = self.get_asum_FCM(fcm)
         while check == 0:
             if count > 100:
                 check = 1
-<<<<<<< HEAD
-=======
                 break
->>>>>>> b34f4d3f
             
             eigs, vecs = np.linalg.eig(fcm)
 
@@ -848,16 +527,9 @@
                     eigs[eigsort[i]] = -1*maxeig*np.random.rand()
             diag = np.real(np.eye(len(fcm))*eigs)
 
-<<<<<<< HEAD
-            fcm = np.matmul(np.matmul(vecs, diag), vecs.T)
-            fcm = get_FCM_symmetry(fcm, operations, sharedops)
-            fcm = get_asum3(fcm, operations, sharedops, asum)
-            #symmetry operations
-=======
             fcm = np.real(np.matmul(np.matmul(vecs, diag), vecs.T))
             fcm = self.get_symmetrized_FCM(fcm)
             fcm = self.get_asum_FCM(fcm)
->>>>>>> b34f4d3f
             eigs, vecs = np.linalg.eig(fcm)
             unstable_modes = 0
             eigsort = np.argsort(np.abs(eigs))
@@ -875,16 +547,10 @@
 
     #acoustic sum
 
-<<<<<<< HEAD
-    def get_asum_FCM(fcm, operations, sharedops, numiter):
-    # set max force in reciprocal space 
-        numsites = int(len(fcm)/3)
-=======
     def get_asum_FCM(self, fcm, numiter = 15):
     # set max force in reciprocal space 
         operations = self.FCM_operations
         numsites = len(self.structure)
->>>>>>> b34f4d3f
         
         D = np.ones([numsites*3, numsites*3])
         for num in range(numiter):
@@ -901,11 +567,7 @@
             for i in range(len(operations)):
                 same = 0
                 transpose = 0
-<<<<<<< HEAD
-                if operations[i][0] == operations[i][1] and operations[i][0] == operations[2] and operations[i][0] == operations[i][3]:
-=======
                 if operations[i][0] == operations[i][1] and operations[i][0] == operations[i][2] and operations[i][0] == operations[i][3]:
->>>>>>> b34f4d3f
                     same = 1
                 if operations[i][0] == operations[i][3] and operations[i][1] == operations[i][2]:
                     transpose = 1
@@ -913,17 +575,10 @@
                     D[3*operations[i][0]:3*operations[i][0]+3, 3*operations[i][1]:3*operations[i][1]+3] = np.zeros([3,3])
                 
                     for j in range(len(operations[i][4])):
-<<<<<<< HEAD
 
                         tempfcm = D[3*operations[i][2]:3*operations[i][2]+3, 3*operations[i][3]:3*operations[i][3]+3]
                         tempfcm = operations[i][4][j].transform_tensor(tempfcm)
 
-=======
-
-                        tempfcm = D[3*operations[i][2]:3*operations[i][2]+3, 3*operations[i][3]:3*operations[i][3]+3]
-                        tempfcm = operations[i][4][j].transform_tensor(tempfcm)
-
->>>>>>> b34f4d3f
                         D[3*operations[i][0]:3*operations[i][0]+3, 3*operations[i][1]:3*operations[i][1]+3] += tempfcm
                     
                     if len(operations[i][4]) != 0:
@@ -947,18 +602,10 @@
                     ## Apply the point symmetry operations of the site
                     temp_tensor = Tensor(total)
                     temp_tensor_sum = sum([temp_tensor.transform(symm_op) for symm_op in \
-<<<<<<< HEAD
-                                           sharedops[operations[i][0]][operations[i][1]]])
-
-                    if len(sharedops[operations[i][0]][operations[i][1]]) != 0:
-                        temp_tensor_sum = temp_tensor_sum/(len(sharedops[operations[i][0]][operations[i][1]]))
-=======
                                            self.sharedops[operations[i][0]][operations[i][1]]])
 
                     if len(self.sharedops[operations[i][0]][operations[i][1]]) != 0:
                         temp_tensor_sum = temp_tensor_sum/(len(self.sharedops[operations[i][0]][operations[i][1]]))
->>>>>>> b34f4d3f
-
 
 
                     ## Apply the proper transformation if there is an equivalent already
@@ -980,11 +627,7 @@
         
         return(fcm)
 
-<<<<<<< HEAD
-    def get_FCM(struc, fcm, force = 1, asum = 10):    
-=======
     def get_rand_FCM(self, asum = 15, force = 10):    
->>>>>>> b34f4d3f
         """
         Generate a symmeterized force constant matrix from an unsymmeterized matrix
         that has no unstable modes and also obeys the acoustic sum rule through an 
@@ -1003,24 +646,6 @@
             force constant matrix representing the force constant matrix
 
         """
-<<<<<<< HEAD
-        numsites = len(struc.sites)
-        structure = phonopy.get_phonopy_structure(struc)
-        operations = FCM_operations
-        pnstruc = pn.Phonopy(structure, np.eye(3), np.eye(3))
-        
-        dyn = get_new_FCM(struc, sharedops, operations, force)
-        dyn = get_asum_FCM(dyn, operations, sharedops, numiter = asum)
-        dyn = get_stable_FCM(dyn, struc, operations, sharedops)
-        
-        dyn = np.reshape(dyn, (numsites,3,numsites,3)).swapaxes(1,2)
-        
-
-        dynmass= np.zeros([len(struc),len(struc),3,3])
-        masses = []
-        for j in range(numsites):
-            masses.append(struc.sites[j].specie.atomic_mass)
-=======
 
         numsites = len(self.structure.sites)
         structure = pymatgen.io.phonopy.get_phonopy_structure(self.structure)
@@ -1037,25 +662,15 @@
         masses = []
         for j in range(numsites):
             masses.append(self.structure.sites[j].specie.atomic_mass)
->>>>>>> b34f4d3f
         dynmass = np.zeros([numsites,numsites,3,3])
         for m in range(numsites):
             for n in range(numsites):
                 dynmass[m][n] = dyn[m][n]*np.sqrt(masses[m])*np.sqrt(masses[n])
-<<<<<<< HEAD
-    #     pnstruc.set_force_constants(fcm2)
-
-        fcm = dynmass
-        fcm = np.reshape(np.swapaxes(fcm,1,2),(numsites*3,numsites*3))
-=======
->>>>>>> b34f4d3f
 
         supercell = pnstruc.get_supercell()
         primitive = pnstruc.get_primitive()
     
         converter = dyntofc.DynmatToForceConstants(primitive, supercell)
-<<<<<<< HEAD
-=======
 
         fcm = dynmass
         fcm = np.reshape(np.swapaxes(fcm,1,2),(numsites*3,numsites*3))
@@ -1066,21 +681,11 @@
         primitive = pnstruc.get_primitive()
         
         converter = dyntofc.DynmatToForceConstants(primitive, supercell)
->>>>>>> b34f4d3f
         
         converter.set_dynamical_matrices(dynmat = [fcm])
 
         converter.run()
         fc = converter.get_force_constants()
-<<<<<<< HEAD
-        fc = np.reshape(np.swapaxes(fc,1,2),(len(fc)*3,len(fc)*3))
-        fc = get_symmetrized_FCM(fc, operations, sharedops)
-
-        return ForceConstantMatrix(fc)
- 
-                    
-def rand_piezo(struc, fcm, anumiter = 10):
-=======
 
         return fc
  
@@ -1097,7 +702,6 @@
     return np.einsum("ikl,ijlm,jmno->kno",BEC,K,IST)*16.0216559424
 
 def rand_piezo(struc, pointops, sharedops, BEC, IST, FCM, anumiter = 10):
->>>>>>> b34f4d3f
     """
     Generate a random piezoelectric tensor based on a structure and corresponding
     symmetry
