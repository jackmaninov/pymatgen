# coding: utf-8
"""
Factory functions producing ABINIT Works.
Works are packed together in a flow. A flow can be ran using abirun (abipy)
Entry points for client code (high-level interface)
"""
from __future__ import unicode_literals, division, print_function
import os
from .abiobjects import KSampling, Screening, SelfEnergy, ExcHamiltonian, HilbertTransform
from .strategies import ScfStrategy, NscfStrategy, ScreeningStrategy, SelfEnergyStrategy, MdfBse_Strategy
from .works import BandStructureWork, G0W0Work, BseMdfWork


__author__ = "Matteo Giantomassi"
__copyright__ = "Copyright 2013, The Materials Project"
__version__ = "0.1"
__maintainer__ = "Matteo Giantomassi"
__email__ = "gmatteo at gmail.com"


def bandstructure_work(structure, pseudos, scf_kppa, nscf_nband,
                       ndivsm, accuracy="normal", spin_mode="polarized",
                       smearing="fermi_dirac:0.1 eV", charge=0.0, scf_algorithm=None,
                       dos_kppa=None, workdir=None, manager=None, work_class=None, **extra_abivars):
    """
    Returns a :class:`Work` for bandstructure calculations.

    Args:
        structure: Pymatgen structure.
        pseudos: List of `Pseudo` objects.
        scf_kppa: Defines the sampling used for the SCF run.
        nscf_nband: Number of bands included in the NSCF run.
        ndivs: Number of divisions used to sample the smallest segment of the k-path.
        accuracy: Accuracy of the calculation.
        spin_mode: Spin polarization.
        smearing: Smearing technique.
        charge: Electronic charge added to the unit cell.
        scf_algorithm: Algorithm used for solving of the SCF cycle.
        dos_kppa: Defines the k-point sampling used for the computation of the DOS
            (None if DOS is not wanted).
        workdir: Working directory.
        manager: :class:`TaskManager` instance.
        extra_abivars: Dictionary with extra variables passed to ABINIT.
    """
    # SCF calculation.
    scf_ksampling = KSampling.automatic_density(structure, scf_kppa, chksymbreak=0)

    scf_strategy = ScfStrategy(structure, pseudos, scf_ksampling,
                               accuracy=accuracy, spin_mode=spin_mode,
                               smearing=smearing, charge=charge,
                               scf_algorithm=scf_algorithm, **extra_abivars)

    # Band structure calculation.
    nscf_ksampling = KSampling.path_from_structure(ndivsm, structure)

    nscf_strategy = NscfStrategy(scf_strategy, nscf_ksampling, nscf_nband, **extra_abivars)

    # DOS calculation.
    dos_strategy = None
    if dos_kppa is not None:
        dos_ksampling = KSampling.automatic_density(structure, dos_kppa, chksymbreak=0)
        #dos_ksampling = KSampling.monkhorst(dos_ngkpt, shiftk=dos_shiftk, chksymbreak=0)

        dos_strategy = NscfStrategy(scf_strategy, dos_ksampling, nscf_nband, nscf_solver=None, **extra_abivars)

    if work_class is None: work_class = BandStructureWork
    return work_class(scf_strategy, nscf_strategy, dos_inputs=dos_strategy, 
                      workdir=workdir, manager=manager)


#def relaxation_work(workdir, manager, structure, pseudos, scf_kppa,
#               accuracy="normal", spin_mode="polarized",
#               smearing="fermi_dirac:0.1 eV", charge=0.0, scf_algorithm=None, **extra_abivars):
#    """
#    Returns a Work object that performs structural relaxations.
#
#    Args:
#        workdir:
#            Working directory.
#        manager:
#            `TaskManager` object.
#        structure:
#            Pymatgen structure.
#        pseudos:
#            List of `Pseudo` objects.
#        scf_kppa:
#            Defines the sampling used for the SCF run.
#        accuracy:
#            Accuracy of the calculation.
#        spin_mode:
#            Spin polarization.
#        smearing:
#            Smearing technique.
#        charge:
#            Electronic charge added to the unit cell.
#        scf_algorithm:
#            Algorithm used for solving the SCF cycle.
#    """
#    # SCF calculation.
#    scf_ksampling = KSampling.automatic_density(structure, scf_kppa, chksymbreak=0)
#    relax_algo = 
#
#    relax_strategy = RelaxStrategy(structure, pseudos, scf_ksampling, relax_algo, 
#                                   accuracy=accuracy, spin_mode=spin_mode, smearing=smearing, 
#                                   charge=charge, scf_algorithm=scf_algorithm)
#
#    #return Relaxation(relax_strategy, workdir=workdir, manager=manager)


def g0w0_with_ppmodel_work(structure, pseudos, scf_kppa, nscf_nband, ecuteps, ecutsigx,
                           accuracy="normal", spin_mode="polarized", smearing="fermi_dirac:0.1 eV",
                           ppmodel="godby", charge=0.0, scf_algorithm=None, inclvkb=2, scr_nband=None,
                           sigma_nband=None, gw_qprange=1, workdir=None, manager=None, work_class=None, **extra_abivars):
    """
    Returns a :class:`Work` object that performs G0W0 calculations for the given the material.

    Args:
        structure: Pymatgen structure.
        pseudos: List of `Pseudo` objects.
        scf_kppa: Defines the sampling used for the SCF run.
        nscf_nband: Number of bands included in the NSCF run.
        ecuteps: Cutoff energy [Ha] for the screening matrix.
        ecutsigx: Cutoff energy [Ha] for the exchange part of the self-energy.
        accuracy: Accuracy of the calculation.
        spin_mode: Spin polarization.
        smearing: Smearing technique.
        ppmodel: Plasmonpole technique.
        charge: Electronic charge added to the unit cell.
        scf_algorithm: Algorithm used for solving of the SCF cycle.
        inclvkb: Treatment of the dipole matrix elements (see abinit variable).
        scr_nband: Number of bands used to compute the screening (default is nscf_nband)
        sigma_nband: Number of bands used to compute the self-energy (default is nscf_nband)
        gw_qprange: Option for the automatic selection of k-points and bands for GW corrections.
            See Abinit docs for more detail. The default value makes the code compute the
            QP energies for all the point in the IBZ and one band above and one band below the Fermi level.
        workdir: Working directory.
        manager: :class:`TaskManager` instance.
        extra_abivars: Dictionary with extra variables passed to ABINIT.
    """
    # TODO: Cannot use istwfk != 1.
    if "istwfk" not in extra_abivars:
        extra_abivars["istwfk"] = "*1"

    scf_ksampling = KSampling.automatic_density(structure, scf_kppa, chksymbreak=0)

    scf_strategy = ScfStrategy(structure, pseudos, scf_ksampling,
                               accuracy=accuracy, spin_mode=spin_mode,
                               smearing=smearing, charge=charge,
                               scf_algorithm=scf_algorithm, **extra_abivars)

    nscf_ksampling = KSampling.automatic_density(structure, scf_kppa, chksymbreak=0)

    nscf_strategy = NscfStrategy(scf_strategy, nscf_ksampling, nscf_nband, **extra_abivars)

    if scr_nband is None: scr_nband = nscf_nband
    if sigma_nband is None: sigma_nband = nscf_nband

    screening = Screening(ecuteps, scr_nband, w_type="RPA", sc_mode="one_shot",
                          hilbert=None, ecutwfn=None, inclvkb=inclvkb)

    self_energy = SelfEnergy("gw", "one_shot", sigma_nband, ecutsigx, screening,
                             gw_qprange=gw_qprange, ppmodel=ppmodel)

    scr_strategy = ScreeningStrategy(scf_strategy, nscf_strategy, screening, **extra_abivars)

    sigma_strategy = SelfEnergyStrategy(scf_strategy, nscf_strategy, scr_strategy, self_energy,
                                        **extra_abivars)

    if work_class is None: work_class = G0W0Work
    return work_class(scf_strategy, nscf_strategy, scr_strategy, sigma_strategy, workdir=workdir, manager=manager)


<<<<<<< HEAD
def g0w0_extended_work(structure, pseudos, scf_kppa, nscf_nband, ecuteps, ecutsigx, scf_nband, accuracy="normal",
                       spin_mode="polarized", smearing="fermi_dirac:0.1 eV", response_models=["godby"], charge=0.0,
                       inclvkb=2, scr_nband=None, sigma_nband=None, workdir=None, manager=None, gamma=True, nksmall=20,
=======
def g0w0_extended_work(structure, pseudos, scf_kppa, nscf_nband, ecuteps, ecutsigx, accuracy="normal", spin_mode="polarized",
                       smearing="fermi_dirac:0.1 eV", response_models=["godby"], charge=0.0, inclvkb=2,
                       scr_nband=None, sigma_nband=None, workdir=None, manager=None, gamma=True, nksmall=20, work_class=None,
>>>>>>> da0ca1f0
                       **extra_abivars):
    """
    Returns a :class:`Work` object that performs G0W0 calculations for the given the material.

    Args:
        structure: Pymatgen structure.
        pseudos: List of `Pseudo` objects.
        scf_ Defines the sampling used for the SCF run.
        nscf_nband: Number of bands included in the NSCF run.
        ecuteps: Cutoff energy [Ha] for the screening matrix.
        ecutsigx: Cutoff energy [Ha] for the exchange part of the self-energy.
        accuracy: Accuracy of the calculation.
        spin_mode: Spin polarization.
        smearing: Smearing technique.
        ppmodel: Plasmonpole technique.
        charge: Electronic charge added to the unit cell.
        scf_algorithm: Algorithm used for solving of the SCF cycle.
        inclvkb: Treatment of the dipole matrix elements (see abinit variable).
        scr_nband: Number of bands used to compute the screening (default is nscf_nband)
        sigma_nband: Number of bands used to compute the self-energy (default is nscf_nband)
        workdir: Working directory.
        manager: :class:`TaskManager` instance.
        nksamll: if not None, a DFT bandstucture calculation will be added after after the sc run
        extra_abivars: Dictionary with extra variables passed to ABINIT.
    """
    # TODO: Cannot use istwfk != 1.

    if gamma:
        if scf_kppa == 1:
            scf_ksampling = KSampling.gamma_centered(kpts=(1, 1, 1))
            nscf_ksampling = KSampling.gamma_centered(kpts=(1, 1, 1))
        elif scf_kppa == 2:
            scf_ksampling = KSampling.gamma_centered(kpts=(2, 2, 2))
            nscf_ksampling = KSampling.gamma_centered(kpts=(2, 2, 2))
        elif scf_kppa <= 10:
            scf_ksampling = KSampling.gamma_centered(kpts=(scf_kppa, scf_kppa, scf_kppa))
            nscf_ksampling = KSampling.gamma_centered(kpts=(scf_kppa, scf_kppa, scf_kppa))
        else:
            scf_ksampling = KSampling.automatic_density(structure, scf_kppa, chksymbreak=0, shifts=(0, 0, 0))
            nscf_ksampling = KSampling.automatic_density(structure, scf_kppa, chksymbreak=0, shifts=(0, 0, 0))
    else:
        scf_ksampling = KSampling.automatic_density(structure, scf_kppa, chksymbreak=0)
        nscf_ksampling = KSampling.automatic_density(structure, scf_kppa, chksymbreak=0)

    if "istwfk" not in extra_abivars:
        extra_abivars["istwfk"] = "*1"

    scf_strategy = []
    to_add = {}
    #scf_nband = min(nscf_nband)
    #print(scf_nband)
    extra_abivars.update(to_add)

    for k in extra_abivars.keys():
        if k[-2:] == '_s':
            var = k[:len(k)-2]
            values = extra_abivars.pop(k)
            to_add.update({k: values[-1]})
            for value in values:
                extra_abivars[var] = value
                extra_abivars['pawecutdg'] = extra_abivars['ecut']*2
                scf_strategy.append(ScfStrategy(structure, pseudos, scf_ksampling, accuracy=accuracy,
                                                spin_mode=spin_mode, smearing=smearing, charge=charge,
                                                scf_algorithm=None, **extra_abivars))

    #temporary for testing a new approach ...
    spread_scr = False if os.path.isfile('no_spread_scr') else True

    if len(scf_strategy) == 0:
        scf_strategy.append(ScfStrategy(structure, pseudos, scf_ksampling, accuracy=accuracy, spin_mode=spin_mode,
                                        smearing=smearing, charge=charge, scf_algorithm=None, **extra_abivars))
    scf_strategy[-1].electrons.nband = scf_nband

    nscf_strategy = NscfStrategy(scf_strategy[-1], nscf_ksampling, max(nscf_nband), **extra_abivars)

    if scr_nband is None:
        scr_nband = nscf_nband
    if sigma_nband is None:
        sigma_nband = nscf_nband

    if ecutsigx < max(ecuteps):
        ecutsigx = max(ecuteps)

    sigma_strategy = []

    if 'cd' in response_models:
        hilbert = HilbertTransform(nomegasf=100, domegasf=None, spmeth=1, nfreqre=None, freqremax=None, nfreqim=None,
                                   freqremin=None)

    for response_model in response_models:
        for ecuteps_v in ecuteps:
            for nscf_nband_v in nscf_nband:
                scr_nband = nscf_nband_v
                sigma_nband = nscf_nband_v
                if response_model == 'cd':
                    screening = Screening(ecuteps_v, scr_nband, w_type="RPA", sc_mode="one_shot", hilbert=hilbert,
                                          ecutwfn=None, inclvkb=inclvkb)
                    self_energy = SelfEnergy("gw", "one_shot", sigma_nband, ecutsigx, screening, hilbert=hilbert)
                else:
                    ppmodel = response_model
                    screening = Screening(ecuteps_v, scr_nband, w_type="RPA", sc_mode="one_shot", ecutwfn=None,
                                          inclvkb=inclvkb)
                    self_energy = SelfEnergy("gw", "one_shot", sigma_nband, ecutsigx, screening, ppmodel=ppmodel,
                                             gw_qprange=1)
                scr_strategy = ScreeningStrategy(scf_strategy[-1], nscf_strategy, screening, **extra_abivars)
                sigma_strategy.append(SelfEnergyStrategy(scf_strategy[-1], nscf_strategy, scr_strategy, self_energy,
                                                         **extra_abivars))

    if work_class is None: work_class = G0W0Work
    return work_class(scf_strategy, nscf_strategy, scr_strategy, sigma_strategy, workdir=workdir, manager=manager,
                      spread_scr=spread_scr, nksmall=nksmall)


#def g0w0_with_cd_work(structure, pseudos, scf_kppa, nscf_nband, ecuteps, ecutsigx, hilbert,
#                 accuracy="normal", spin_mode="polarized", smearing="fermi_dirac:0.1 eV",
#                 charge=0.0, scf_algorithm=None, inclvkb=2, scr_nband=None, 
#                 sigma_nband=None, workdir=None, manager=None, **extra_abivars):
#    """
#    Returns a Work object that performs G0W0 calculations for the given the material.
#
#    Args:
#        structure:
#            Pymatgen structure.
#        pseudos:
#            List of `Pseudo` objects.
#        scf_kppa:
#            Defines the sampling used for the SCF run.
#        nscf_nband:
#            Number of bands included in the NSCF run.
#        ecuteps:
#            Cutoff energy [Ha] for the screening matrix.
#        ecutsigx:
#            Cutoff energy [Ha] for the exchange part of the self-energy.
#        hilbert:
#            `HilbertTransform` object with the parameters defining the frequency mesh 
#            used for the spectral function and the frequency mesh used for the polarizability
#        accuracy:
#            Accuracy of the calculation.
#        spin_mode:
#            Spin polarization.
#        smearing:
#            Smearing technique.
#        charge:
#            Electronic charge added to the unit cell.
#        scf_algorithm:
#            Algorithm used for solving of the SCF cycle.
#        inclvkb:
#            Treatment of the dipole matrix elements (see abinit variable).
#        scr_nband:
#            Number of bands used to compute the screening (default is nscf_nband)
#        sigma_nband:
#            Number of bands used to compute the self-energy (default is nscf_nband)
#        workdir:
#            Working directory.
#        manager:
#            `TaskManager` instance.
#        extra_abivars
#            Dictionary with extra variables passed to ABINIT.
#    """
#    # TODO: Cannot use istwfk != 1.
#    if "istwfk" not in extra_abivars:
#        extra_abivars["istwfk"] = "*1"
#
#    scf_ksampling = KSampling.automatic_density(structure, scf_kppa, chksymbreak=0)
#
#    scf_strategy = ScfStrategy(structure, pseudos, scf_ksampling,
#                               accuracy=accuracy, spin_mode=spin_mode,
#                               smearing=smearing, charge=charge,
#                               scf_algorithm=None, **extra_abivars)
#
#    nscf_ksampling = KSampling.automatic_density(structure, 1, chksymbreak=0)
#
#    nscf_strategy = NscfStrategy(scf_strategy, nscf_ksampling, nscf_nband, **extra_abivars)
#
#    if scr_nband is None: scr_nband = nscf_nband
#    if sigma_nband is None: sigma_nband = nscf_nband
#
#    screening = Screening(ecuteps, scr_nband, w_type="RPA", sc_mode="one_shot",
#                          hilbert=hilbert, ecutwfn=None, inclvkb=inclvkb)
#
#    self_energy = SelfEnergy("gw", "one_shot", sigma_nband, ecutsigx, screening,
#                             hilbert=hilbert)
#
#    scr_strategy = ScreeningStrategy(scf_strategy, nscf_strategy, screening, 
#                                     **extra_abivars)
#
#    sigma_strategy = SelfEnergyStrategy(scf_strategy, nscf_strategy, scr_strategy, self_energy,
#                                        **extra_abivars)
#
#    return G0W0Work(scf_strategy, nscf_strategy, scr_strategy, sigma_strategy, 
#                    workdir=workdir, manager=manager)


def bse_with_mdf_work(structure, pseudos, scf_kppa, nscf_nband, nscf_ngkpt, nscf_shiftk, 
                      ecuteps, bs_loband, bs_nband, soenergy, mdf_epsinf, 
                      exc_type="TDA", bs_algo="haydock", accuracy="normal", spin_mode="polarized", 
                      smearing="fermi_dirac:0.1 eV", charge=0.0, scf_algorithm=None, workdir=None, manager=None, 
                      work_class=None, **extra_abivars):
    """
    Returns a :class:`Work` object that performs a GS + NSCF + Bethe-Salpeter calculation.
    The self-energy corrections are approximated with the scissors operator.
    The screening in modeled by the model dielectric function.

    Args:
        structure: :class:`Structure` object.
        pseudos: List of `Pseudo` objects.
        scf_kppa: Defines the sampling used for the SCF run.
        nscf_nband: Number of bands included in the NSCF run.
        nscf_ngkpt: Divisions of the k-mesh used for the NSCF and the BSE run.
        nscf_shiftk: Shifts used for the NSCF and the BSE run.
        ecuteps: Cutoff energy [Ha] for the screening matrix.
        bs_loband: Index of the first occupied band included the e-h basis set
            (ABINIT convention i.e. first band starts at 1).
            Can be scalar or array of shape (nsppol,)
        bs_nband: Highest band idex used for the construction of the e-h basis set.
        soenergy: Scissor energy in Hartree.
        mdf_epsinf: Value of the macroscopic dielectric function used in expression for the model dielectric function.
        exc_type: Approximation used for the BSE Hamiltonian (Tamm-Dancoff or coupling).
        bs_algo: Algorith for the computatio of the macroscopic dielectric function.
        accuracy: Accuracy of the calculation.
        spin_mode: Spin polarization.
        smearing: Smearing technique.
        charge: Electronic charge added to the unit cell.
        scf_algorithm: Algorithm used for solving the SCF cycle.
        workdir: Working directory.
        manager: :class:`TaskManger` instance.
        extra_abivars: Dictionary with extra variables passed to ABINIT.
    """
    # TODO: Cannot use istwfk != 1.
    if "istwfk" not in extra_abivars:
        extra_abivars["istwfk"] = "*1"

    # Ground-state strategy.
    scf_ksampling = KSampling.automatic_density(structure, scf_kppa, chksymbreak=0)

    scf_strategy = ScfStrategy(structure, pseudos, scf_ksampling,
                               accuracy=accuracy, spin_mode=spin_mode,
                               smearing=smearing, charge=charge, scf_algorithm=None, **extra_abivars)

    # NSCF calculation with the randomly-shifted k-mesh.
    nscf_ksampling = KSampling.monkhorst(nscf_ngkpt, shiftk=nscf_shiftk, chksymbreak=0)

    nscf_strategy = NscfStrategy(scf_strategy, nscf_ksampling, nscf_nband, **extra_abivars)

    # Strategy for the BSE calculation.
    exc_ham = ExcHamiltonian(bs_loband, bs_nband, soenergy, coulomb_mode="model_df", ecuteps=ecuteps, 
                             spin_mode=spin_mode, mdf_epsinf=mdf_epsinf, exc_type=exc_type, algo=bs_algo,
                             bs_freq_mesh=None, with_lf=True, zcut=None)

    bse_strategy = MdfBse_Strategy(scf_strategy, nscf_strategy, exc_ham, **extra_abivars)

    if work_class is None: work_class = BseMdfWork
    return work_class(scf_strategy, nscf_strategy, bse_strategy, workdir=workdir, manager=manager)<|MERGE_RESOLUTION|>--- conflicted
+++ resolved
@@ -170,16 +170,10 @@
     return work_class(scf_strategy, nscf_strategy, scr_strategy, sigma_strategy, workdir=workdir, manager=manager)
 
 
-<<<<<<< HEAD
 def g0w0_extended_work(structure, pseudos, scf_kppa, nscf_nband, ecuteps, ecutsigx, scf_nband, accuracy="normal",
                        spin_mode="polarized", smearing="fermi_dirac:0.1 eV", response_models=["godby"], charge=0.0,
                        inclvkb=2, scr_nband=None, sigma_nband=None, workdir=None, manager=None, gamma=True, nksmall=20,
-=======
-def g0w0_extended_work(structure, pseudos, scf_kppa, nscf_nband, ecuteps, ecutsigx, accuracy="normal", spin_mode="polarized",
-                       smearing="fermi_dirac:0.1 eV", response_models=["godby"], charge=0.0, inclvkb=2,
-                       scr_nband=None, sigma_nband=None, workdir=None, manager=None, gamma=True, nksmall=20, work_class=None,
->>>>>>> da0ca1f0
-                       **extra_abivars):
+                       work_class=None, **extra_abivars):
     """
     Returns a :class:`Work` object that performs G0W0 calculations for the given the material.
 
@@ -288,6 +282,7 @@
                                                          **extra_abivars))
 
     if work_class is None: work_class = G0W0Work
+
     return work_class(scf_strategy, nscf_strategy, scr_strategy, sigma_strategy, workdir=workdir, manager=manager,
                       spread_scr=spread_scr, nksmall=nksmall)
 
