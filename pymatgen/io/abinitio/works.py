--- conflicted
+++ resolved
@@ -17,6 +17,7 @@
 from monty.collections import AttrDict
 from monty.itertools import chunks
 from monty.functools import lazy_property
+from pydispatch import dispatcher
 from pymatgen.core.units import EnergyArray
 from pymatgen.util.string_utils import WildCard
 from . import wrappers
@@ -26,16 +27,6 @@
 from .utils import Directory
 from .netcdf import ETSF_Reader
 from .abitimer import AbinitTimerParser
-<<<<<<< HEAD
-
-try:
-    from pydispatch import dispatcher
-except ImportError:
-    pass
-=======
-from .abiinspect import yaml_read_kpoints
-from pydispatch import dispatcher
->>>>>>> 5e01afef
 
 import logging
 logger = logging.getLogger(__name__)
