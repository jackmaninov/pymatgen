--- conflicted
+++ resolved
@@ -72,9 +72,7 @@
         self.assertEqual(len(self.analyzer.get_chempot_range_map(elements)), 10)
 
     def test_getmu_vertices_stability_phase(self):
-<<<<<<< HEAD
         results = self.analyzer.getmu_vertices_stability_phase(Composition.from_formula("LiFeO2"), Element("O"))
-        print results
         self.assertAlmostEqual(len(results), 6)
         test_equality = False
         for c in results:
@@ -82,14 +80,7 @@
                     abs(c[Element("Li")]+3.931) < 1e-2:
                 test_equality = True
         self.assertTrue(test_equality,"there is an expected vertex missing in the list")
-=======
-        results = self.analyzer.get_chempot_vertices_stability_phase(
-            Composition("LiFeO2"), Element("O"))
-        results = sorted(results, key=lambda d: d[Element("O")])
-        self.assertAlmostEqual(results[5][Element("O")], -7.11535414)
-        self.assertAlmostEqual(results[10][Element("Li")], -4.0770619549999978)
-        self.assertAlmostEqual(results[0][Element("Fe")], -6.5961470999999996)
->>>>>>> ab5cdfc7
+
 
     def test_getmu_range_stability_phase(self):
         results = self.analyzer.get_chempot_range_stability_phase(
